"""
homeassistant.components.thermostat.heat_control
~~~~~~~~~~~~~~~~~~~~~~~~~~~~~~~~~~~~~~~~~~~~~~~~

<<<<<<< HEAD
For more details about this platform, please refer to the documentation at
https://home-assistant.io/components/thermostat.heat_control.html
=======
Thermostat based on a sensor and a switch connected to a heater.
>>>>>>> c2d75efb
"""
import logging

import homeassistant.util as util
from homeassistant.components import switch
from homeassistant.components.thermostat import (ThermostatDevice, STATE_IDLE,
                                                 STATE_HEAT)
from homeassistant.helpers.event import track_state_change
from homeassistant.const import (
    ATTR_UNIT_OF_MEASUREMENT, TEMP_CELCIUS, TEMP_FAHRENHEIT)

DEPENDENCIES = ['switch', 'sensor']

TOL_TEMP = 0.3

CONF_NAME = 'name'
DEFAULT_NAME = 'Heat Control'
CONF_HEATER = 'heater'
CONF_SENSOR = 'target_sensor'

_LOGGER = logging.getLogger(__name__)


# pylint: disable=unused-argument
def setup_platform(hass, config, add_devices, discovery_info=None):
    """ Sets up the heat control thermostat. """
    name = config.get(CONF_NAME, DEFAULT_NAME)
    heater_entity_id = config.get(CONF_HEATER)
    sensor_entity_id = config.get(CONF_SENSOR)

    if None in (heater_entity_id, sensor_entity_id):
        _LOGGER.error('Missing required key %s or %s', CONF_HEATER,
                      CONF_SENSOR)
        return False

    add_devices([HeatControl(hass, name, heater_entity_id, sensor_entity_id)])


# pylint: disable=too-many-instance-attributes
class HeatControl(ThermostatDevice):
    """ Represents a HeatControl device. """

    def __init__(self, hass, name, heater_entity_id, sensor_entity_id):
        self.hass = hass
        self._name = name
        self.heater_entity_id = heater_entity_id

        self._active = False
        self._cur_temp = None
        self._target_temp = None
        self._unit = None

        track_state_change(hass, sensor_entity_id, self._sensor_changed)

        sensor_state = hass.states.get(sensor_entity_id)
        if sensor_state:
            self._update_temp(sensor_state)

    @property
    def should_poll(self):
        return False

    @property
    def name(self):
        """ Returns the name. """
        return self._name

    @property
    def unit_of_measurement(self):
        """ Returns the unit of measurement. """
        return self._unit

    @property
    def current_temperature(self):
        return self._cur_temp

    @property
    def operation(self):
        """ Returns current operation ie. heat, cool, idle """
        return STATE_HEAT if self._active and self._is_heating else STATE_IDLE

    @property
    def target_temperature(self):
        """ Returns the temperature we try to reach. """
        return self._target_temp

    def set_temperature(self, temperature):
        """ Set new target temperature. """
        self._target_temp = temperature
        self._control_heating()
        self.update_ha_state()

    def _sensor_changed(self, entity_id, old_state, new_state):
        """ Called when temperature changes. """
        if new_state is None:
            return

        self._update_temp(new_state)
        self._control_heating()
        self.update_ha_state()

    def _update_temp(self, state):
        """ Update thermostat with latest state from sensor. """
        unit = state.attributes.get(ATTR_UNIT_OF_MEASUREMENT)

        if unit not in (TEMP_CELCIUS, TEMP_FAHRENHEIT):
            self._cur_temp = None
            self._unit = None
            _LOGGER.error('Sensor has unsupported unit: %s (allowed: %s, %s)',
                          unit, TEMP_CELCIUS, TEMP_FAHRENHEIT)
            return

        temp = util.convert(state.state, float)

<<<<<<< HEAD
    @property
    def is_away_mode_on(self):
        """ Returns if away mode is on. """
        return self._away
=======
        if temp is None:
            self._cur_temp = None
            self._unit = None
            _LOGGER.error('Unable to parse sensor temperature: %s',
                          state.state)
            return
>>>>>>> c2d75efb

        self._cur_temp = temp
        self._unit = unit

    def _control_heating(self):
        """ Check if we need to turn heating on or off. """
        if not self._active and None not in (self._cur_temp,
                                             self._target_temp):
            self._active = True
            _LOGGER.info('Obtained current and target temperature. '
                         'Heat control active.')

        if not self._active:
            return

        too_cold = self._target_temp - self._cur_temp > TOL_TEMP
        is_heating = self._is_heating

        if too_cold and not is_heating:
            _LOGGER.info('Turning on heater %s', self.heater_entity_id)
            switch.turn_on(self.hass, self.heater_entity_id)
        elif not too_cold and is_heating:
            _LOGGER.info('Turning off heater %s', self.heater_entity_id)
            switch.turn_off(self.hass, self.heater_entity_id)

    @property
<<<<<<< HEAD
    def max_temp(self):
        """ Return maximum temperature. """
        return self._max_temp
=======
    def _is_heating(self):
        """ If the heater is currently heating. """
        return switch.is_on(self.hass, self.heater_entity_id)
>>>>>>> c2d75efb
<|MERGE_RESOLUTION|>--- conflicted
+++ resolved
@@ -2,12 +2,8 @@
 homeassistant.components.thermostat.heat_control
 ~~~~~~~~~~~~~~~~~~~~~~~~~~~~~~~~~~~~~~~~~~~~~~~~
 
-<<<<<<< HEAD
 For more details about this platform, please refer to the documentation at
 https://home-assistant.io/components/thermostat.heat_control.html
-=======
-Thermostat based on a sensor and a switch connected to a heater.
->>>>>>> c2d75efb
 """
 import logging
 
@@ -122,19 +118,12 @@
 
         temp = util.convert(state.state, float)
 
-<<<<<<< HEAD
-    @property
-    def is_away_mode_on(self):
-        """ Returns if away mode is on. """
-        return self._away
-=======
         if temp is None:
             self._cur_temp = None
             self._unit = None
             _LOGGER.error('Unable to parse sensor temperature: %s',
                           state.state)
             return
->>>>>>> c2d75efb
 
         self._cur_temp = temp
         self._unit = unit
@@ -161,12 +150,6 @@
             switch.turn_off(self.hass, self.heater_entity_id)
 
     @property
-<<<<<<< HEAD
-    def max_temp(self):
-        """ Return maximum temperature. """
-        return self._max_temp
-=======
     def _is_heating(self):
         """ If the heater is currently heating. """
-        return switch.is_on(self.hass, self.heater_entity_id)
->>>>>>> c2d75efb
+        return switch.is_on(self.hass, self.heater_entity_id)